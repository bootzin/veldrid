--- conflicted
+++ resolved
@@ -392,10 +392,7 @@
             _inputState.WheelDelta = 0f;
 
             Update(deltaSeconds, _inputState.View);
-<<<<<<< HEAD
-=======
-
->>>>>>> ec4f9946
+
         }
 
         public void Update(float deltaSeconds, InputStateView inputState)
