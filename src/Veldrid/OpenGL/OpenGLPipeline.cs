﻿using System;
using System.Collections.Generic;
using System.Diagnostics;
using System.Text;
using Veldrid.OpenGLBinding;
using static Veldrid.OpenGL.OpenGLUtil;
using static Veldrid.OpenGLBinding.OpenGLNative;

namespace Veldrid.OpenGL
{
    internal unsafe class OpenGLPipeline : Pipeline, OpenGLDeferredResource
    {
        private const uint GL_INVALID_INDEX = 0xFFFFFFFF;
        private readonly OpenGLGraphicsDevice _gd;

#if !VALIDATE_USAGE
        public ResourceLayout[] ResourceLayouts { get; }
#endif

        // Graphics Pipeline
        public Shader[] GraphicsShaders { get; }
        public VertexLayoutDescription[] VertexLayouts { get; }
        public BlendStateDescription BlendState { get; }
        public DepthStencilStateDescription DepthStencilState { get; }
        public RasterizerStateDescription RasterizerState { get; }
        public PrimitiveTopology PrimitiveTopology { get; }

        // Compute Pipeline
        public override bool IsComputePipeline { get; }
        public Shader ComputeShader { get; }

        private bool _disposed;

        private SetBindingsInfo[] _setInfos;

        public int[] VertexStrides { get; }

		public uint Program { get; private set; }

		public uint GetUniformBufferCount(uint setSlot) => _setInfos[setSlot].UniformBufferCount;
        public uint GetShaderStorageBufferCount(uint setSlot) => _setInfos[setSlot].ShaderStorageBufferCount;

        public override string Name { get; set; }

        public OpenGLPipeline(OpenGLGraphicsDevice gd, ref GraphicsPipelineDescription description)
            : base(ref description)
        {
            _gd = gd;
            GraphicsShaders = Util.ShallowClone(description.ShaderSet.Shaders);
            VertexLayouts = Util.ShallowClone(description.ShaderSet.VertexLayouts);
            BlendState = description.BlendState.ShallowClone();
            DepthStencilState = description.DepthStencilState;
            RasterizerState = description.RasterizerState;
            PrimitiveTopology = description.PrimitiveTopology;

            int numVertexBuffers = description.ShaderSet.VertexLayouts.Length;
            VertexStrides = new int[numVertexBuffers];
            for (int i = 0; i < numVertexBuffers; i++)
            {
                VertexStrides[i] = (int)description.ShaderSet.VertexLayouts[i].Stride;
            }

#if !VALIDATE_USAGE
            ResourceLayouts = Util.ShallowClone(description.ResourceLayouts);
#endif
        }

        public OpenGLPipeline(OpenGLGraphicsDevice gd, ref ComputePipelineDescription description)
            : base(ref description)
        {
            _gd = gd;
            IsComputePipeline = true;
            ComputeShader = description.ComputeShader;
            VertexStrides = Array.Empty<int>();
#if !VALIDATE_USAGE
            ResourceLayouts = Util.ShallowClone(description.ResourceLayouts);
#endif
        }

        public bool Created { get; private set; }

        public void EnsureResourcesCreated()
        {
            if (!Created)
            {
                CreateGLResources();
            }
        }

        private void CreateGLResources()
        {
            if (!IsComputePipeline)
            {
                CreateGraphicsGLResources();
            }
            else
            {
                CreateComputeGLResources();
            }

            Created = true;
        }

        private void CreateGraphicsGLResources()
        {
            Program = glCreateProgram();
            CheckLastError();
            foreach (Shader stage in GraphicsShaders)
            {
                OpenGLShader glShader = Util.AssertSubtype<Shader, OpenGLShader>(stage);
                glShader.EnsureResourcesCreated();
                glAttachShader(Program, glShader.Shader);
                CheckLastError();
            }

            uint slot = 0;
            foreach (VertexLayoutDescription layoutDesc in VertexLayouts)
            {
                for (int i = 0; i < layoutDesc.Elements.Length; i++)
                {
                    ReadOnlySpan<char> elementName = layoutDesc.Elements[i].Name;
                    int byteCount = Encoding.UTF8.GetByteCount(elementName) + 1;
                    Span<byte> elementNamePtr = stackalloc byte[byteCount];
                    int bytesWritten = Encoding.UTF8.GetBytes(elementName, elementNamePtr);
                    Debug.Assert(bytesWritten == byteCount - 1);
                    elementNamePtr[byteCount - 1] = 0; // Add null terminator.

                    fixed (byte* bytePtr = elementNamePtr)
                    {
                        glBindAttribLocation(Program, slot, bytePtr);
                        CheckLastError();
                    }

                    slot++;
                }
            }

            glLinkProgram(Program);
            CheckLastError();

#if DEBUG && GL_VALIDATE_VERTEX_INPUT_ELEMENTS
            slot = 0;
            foreach (VertexLayoutDescription layoutDesc in VertexLayouts)
            {
                for (int i = 0; i < layoutDesc.Elements.Length; i++)
                {
                    ReadOnlySpan<char> elementName = layoutDesc.Elements[i].Name;
                    int byteCount = Encoding.UTF8.GetByteCount(elementName) + 1;
                    Span<byte> elementNamePtr = stackalloc byte[byteCount];
                    int bytesWritten = Encoding.UTF8.GetBytes(elementName, elementNamePtr);
                    Debug.Assert(bytesWritten == byteCount - 1);
                    elementNamePtr[byteCount - 1] = 0; // Add null terminator.

                    fixed (byte* bytePtr = elementNamePtr)
                    {
                        int location = glGetAttribLocation(_program, bytePtr);
                        if (location == -1)
                        {
                            throw new VeldridException("There was no attribute variable with the name " + layoutDesc.Elements[i].Name);
                        }
                    }

                    slot ++;
                }
            }
#endif

            int linkStatus;
            glGetProgramiv(Program, GetProgramParameterName.LinkStatus, &linkStatus);
            CheckLastError();
            if (linkStatus != 1)
            {
                Span<byte> infoLog = stackalloc byte[4096];
                uint bytesWritten;
                fixed (byte* infoLogPtr = infoLog)
                {
                    glGetProgramInfoLog(Program, 4096, &bytesWritten, infoLogPtr);
                    CheckLastError();
                }
                string log = Encoding.UTF8.GetString(infoLog);
                throw new VeldridException($"Error linking GL program: {log}");
            }

            foreach (Shader stage in GraphicsShaders)
            {
                OpenGLShader glShader = Util.AssertSubtype<Shader, OpenGLShader>(stage);
                glDetachShader(Program, glShader.Shader);
                CheckLastError();
            }

            ProcessResourceSetLayouts(ResourceLayouts);
        }

        private void ProcessResourceSetLayouts(ResourceLayout[] layouts)
        {
            int resourceLayoutCount = layouts.Length;
            _setInfos = new SetBindingsInfo[resourceLayoutCount];
            int relativeTextureIndex = -1;
            int relativeImageIndex = -1;
            uint storageBlockIndex = 0; // Tracks OpenGL ES storage buffers.
            for (uint setSlot = 0; setSlot < resourceLayoutCount; setSlot++)
            {
                ResourceLayout setLayout = layouts[setSlot];
                OpenGLResourceLayout glSetLayout = Util.AssertSubtype<ResourceLayout, OpenGLResourceLayout>(setLayout);
                Span<ResourceLayoutElementDescription> resources = glSetLayout.Elements;

                Dictionary<uint, OpenGLUniformBinding> uniformBindings = new Dictionary<uint, OpenGLUniformBinding>();
                Dictionary<uint, OpenGLTextureBindingSlotInfo> textureBindings = new Dictionary<uint, OpenGLTextureBindingSlotInfo>();
                Dictionary<uint, OpenGLSamplerBindingSlotInfo> samplerBindings = new Dictionary<uint, OpenGLSamplerBindingSlotInfo>();
                Dictionary<uint, OpenGLShaderStorageBinding> storageBufferBindings = new Dictionary<uint, OpenGLShaderStorageBinding>();

                List<int> samplerTrackedRelativeTextureIndices = new List<int>();
                for (uint i = 0; i < resources.Length; i++)
                {
                    ResourceLayoutElementDescription resource = resources[(int)i];
                    if (resource.Kind == ResourceKind.UniformBuffer)
                    {
                        ReadOnlySpan<char> resourceName = resource.Name;
                        int byteCount = Encoding.UTF8.GetByteCount(resourceName) + 1;
                        Span<byte> resourceNamePtr = stackalloc byte[byteCount];
                        int bytesWritten = Encoding.UTF8.GetBytes(resourceName, resourceNamePtr);
                        Debug.Assert(bytesWritten == byteCount - 1);
                        resourceNamePtr[byteCount - 1] = 0; // Add null terminator.

                        fixed (byte* bytePtr = resourceNamePtr)
                        {
                            uint blockIndex = glGetUniformBlockIndex(Program, bytePtr);
                            CheckLastError();

                            if (blockIndex != GL_INVALID_INDEX)
                            {
                                int blockSize;
                                glGetActiveUniformBlockiv(Program, blockIndex, ActiveUniformBlockParameter.UniformBlockDataSize, &blockSize);
                                CheckLastError();
                                uniformBindings[i] = new OpenGLUniformBinding(Program, blockIndex, (uint)blockSize);
                            }
                        }
#if DEBUG && GL_VALIDATE_SHADER_RESOURCE_NAMES
                        else
                        {
                            uint uniformBufferIndex = 0;
                            uint bufferNameByteCount = 64;
                            byte* bufferNamePtr = stackalloc byte[(int)bufferNameByteCount];
                            var names = new List<string>();
                            while (true)
                            {
                                uint actualLength;
                                glGetActiveUniformBlockName(_program, uniformBufferIndex, bufferNameByteCount, &actualLength, bufferNamePtr);

                                if (glGetError() != 0)
                                    break;

                                string name = Encoding.UTF8.GetString(bufferNamePtr, (int)actualLength);
                                names.Add(name);
                                uniformBufferIndex++;
                            }

                            throw new VeldridException($"Unable to bind uniform buffer \"{resourceName}\" by name. Valid names for this pipeline are: {string.Join(", ", names)}");
                        }
#endif
                    }
                    else if (resource.Kind == ResourceKind.TextureReadOnly)
                    {
                        ReadOnlySpan<char> resourceName = resource.Name;
                        int byteCount = Encoding.UTF8.GetByteCount(resourceName) + 1;
                        Span<byte> resourceNamePtr = stackalloc byte[byteCount];
                        int bytesWritten = Encoding.UTF8.GetBytes(resourceName, resourceNamePtr);
                        Debug.Assert(bytesWritten == byteCount - 1);
                        resourceNamePtr[byteCount - 1] = 0; // Add null terminator.

                        fixed (byte* bytePtr = resourceNamePtr)
                        {
                            int location = glGetUniformLocation(Program, bytePtr);
                            CheckLastError();
                            relativeTextureIndex++;
                            textureBindings[i] = new OpenGLTextureBindingSlotInfo() { RelativeIndex = relativeTextureIndex, UniformLocation = location };
                            samplerTrackedRelativeTextureIndices.Add(relativeTextureIndex);
                        }
<<<<<<< HEAD
=======
                        resourceNamePtr[byteCount - 1] = 0; // Add null terminator.
                        int location = glGetUniformLocation(_program, resourceNamePtr);
                        CheckLastError();
#if DEBUG && GL_VALIDATE_SHADER_RESOURCE_NAMES
                        if(location == -1)
                            ReportInvalidResourceName(resourceName);
#endif
                        relativeTextureIndex += 1;
                        textureBindings[i] = new OpenGLTextureBindingSlotInfo() { RelativeIndex = relativeTextureIndex, UniformLocation = location };
                        lastTextureLocation = location;
                        samplerTrackedRelativeTextureIndices.Add(relativeTextureIndex);
>>>>>>> 31e3f023
                    }
                    else if (resource.Kind == ResourceKind.TextureReadWrite)
                    {
                        ReadOnlySpan<char> resourceName = resource.Name;
                        int byteCount = Encoding.UTF8.GetByteCount(resourceName) + 1;
                        Span<byte> resourceNamePtr = stackalloc byte[byteCount];
                        int bytesWritten = Encoding.UTF8.GetBytes(resourceName, resourceNamePtr);
                        Debug.Assert(bytesWritten == byteCount - 1);
                        resourceNamePtr[byteCount - 1] = 0; // Add null terminator.

                        fixed (byte* bytePtr = resourceNamePtr)
                        {
                            int location = glGetUniformLocation(Program, bytePtr);
                            CheckLastError();
                            relativeImageIndex++;
                            textureBindings[i] = new OpenGLTextureBindingSlotInfo() { RelativeIndex = relativeImageIndex, UniformLocation = location };
                        }
<<<<<<< HEAD
=======
                        resourceNamePtr[byteCount - 1] = 0; // Add null terminator.
                        int location = glGetUniformLocation(_program, resourceNamePtr);
                        CheckLastError();
#if DEBUG && GL_VALIDATE_SHADER_RESOURCE_NAMES
                        if(location == -1)
                            ReportInvalidResourceName(resourceName);
#endif
                        relativeImageIndex += 1;
                        textureBindings[i] = new OpenGLTextureBindingSlotInfo() { RelativeIndex = relativeImageIndex, UniformLocation = location };
>>>>>>> 31e3f023
                    }
                    else if (resource.Kind == ResourceKind.StructuredBufferReadOnly
                        || resource.Kind == ResourceKind.StructuredBufferReadWrite)
                    {
                        uint storageBlockBinding;
                        if (_gd.BackendType == GraphicsBackend.OpenGL)
                        {
                            ReadOnlySpan<char> resourceName = resource.Name;
                            int byteCount = Encoding.UTF8.GetByteCount(resourceName) + 1;
                            Span<byte> resourceNamePtr = stackalloc byte[byteCount];
                            int bytesWritten = Encoding.UTF8.GetBytes(resourceName, resourceNamePtr);
                            Debug.Assert(bytesWritten == byteCount - 1);
                            resourceNamePtr[byteCount - 1] = 0; // Add null terminator.

                            fixed (byte* bytePtr = resourceNamePtr)
                            {
                                storageBlockBinding = glGetProgramResourceIndex(
                                Program,
                                ProgramInterface.ShaderStorageBlock,
                                bytePtr);
                                CheckLastError();
                            }
                        }
                        else
                        {
                            storageBlockBinding = storageBlockIndex;
                            storageBlockIndex++;
                        }

                        storageBufferBindings[i] = new OpenGLShaderStorageBinding(storageBlockBinding);
                    }
                    else
                    {
                        Debug.Assert(resource.Kind == ResourceKind.Sampler);

                        samplerBindings[i] = new OpenGLSamplerBindingSlotInfo()
                        {
                            RelativeIndices = samplerTrackedRelativeTextureIndices.ToArray()
                        };
                        samplerTrackedRelativeTextureIndices.Clear();
                    }
                }

                _setInfos[setSlot] = new SetBindingsInfo(uniformBindings, textureBindings, samplerBindings, storageBufferBindings);
            }
        }

#if DEBUG && GL_VALIDATE_SHADER_RESOURCE_NAMES
        void ReportInvalidResourceName(string resourceName)
        {
            uint uniformIndex = 0;
            uint resourceNameByteCount = 64;
            byte* resourceNamePtr = stackalloc byte[(int)resourceNameByteCount];

            var names = new List<string>();
            while (true)
            {
                uint actualLength;
                int size;
                uint type;
                glGetActiveUniform(_program, uniformIndex, resourceNameByteCount,
                    &actualLength, &size, &type, resourceNamePtr);

                if (glGetError() != 0)
                    break;

                string name = Encoding.UTF8.GetString(resourceNamePtr, (int)actualLength);
                names.Add(name);
                uniformIndex++;
            }

            throw new VeldridException($"Unable to bind uniform \"{resourceName}\" by name. Valid names for this pipeline are: {string.Join(", ", names)}");
        }
#endif

        private void CreateComputeGLResources()
        {
            Program = glCreateProgram();
            CheckLastError();
            OpenGLShader glShader = Util.AssertSubtype<Shader, OpenGLShader>(ComputeShader);
            glShader.EnsureResourcesCreated();
            glAttachShader(Program, glShader.Shader);
            CheckLastError();

            glLinkProgram(Program);
            CheckLastError();

            int linkStatus;
            glGetProgramiv(Program, GetProgramParameterName.LinkStatus, &linkStatus);
            CheckLastError();
            if (linkStatus != 1)
            {
                Span<byte> infoLog = stackalloc byte[4096];
                uint bytesWritten;
                fixed (byte* infoLogPtr = infoLog)
                {
                    glGetProgramInfoLog(Program, 4096, &bytesWritten, infoLogPtr);
                    CheckLastError();
                }
                string log = Encoding.UTF8.GetString(infoLog);
                throw new VeldridException($"Error linking GL program: {log}");
            }

            ProcessResourceSetLayouts(ResourceLayouts);
        }

        public bool GetUniformBindingForSlot(uint set, uint slot, out OpenGLUniformBinding binding)
        {
            Debug.Assert(_setInfos != null, "EnsureResourcesCreated must be called before accessing resource set information.");
            SetBindingsInfo setInfo = _setInfos[set];
            return setInfo.GetUniformBindingForSlot(slot, out binding);
        }

        public bool GetTextureBindingInfo(uint set, uint slot, out OpenGLTextureBindingSlotInfo binding)
        {
            Debug.Assert(_setInfos != null, "EnsureResourcesCreated must be called before accessing resource set information.");
            SetBindingsInfo setInfo = _setInfos[set];
            return setInfo.GetTextureBindingInfo(slot, out binding);
        }

        public bool GetSamplerBindingInfo(uint set, uint slot, out OpenGLSamplerBindingSlotInfo binding)
        {
            Debug.Assert(_setInfos != null, "EnsureResourcesCreated must be called before accessing resource set information.");
            SetBindingsInfo setInfo = _setInfos[set];
            return setInfo.GetSamplerBindingInfo(slot, out binding);
        }

        public bool GetStorageBufferBindingForSlot(uint set, uint slot, out OpenGLShaderStorageBinding binding)
        {
            Debug.Assert(_setInfos != null, "EnsureResourcesCreated must be called before accessing resource set information.");
            SetBindingsInfo setInfo = _setInfos[set];
            return setInfo.GetStorageBufferBindingForSlot(slot, out binding);
        }

        public override void Dispose()
        {
            _gd.EnqueueDisposal(this);
        }

        public void DestroyGLResources()
        {
            if (!_disposed)
            {
                _disposed = true;
                glDeleteProgram(Program);
                CheckLastError();
            }
        }
    }

    internal struct SetBindingsInfo
    {
        private readonly Dictionary<uint, OpenGLUniformBinding> _uniformBindings;
        private readonly Dictionary<uint, OpenGLTextureBindingSlotInfo> _textureBindings;
        private readonly Dictionary<uint, OpenGLSamplerBindingSlotInfo> _samplerBindings;
        private readonly Dictionary<uint, OpenGLShaderStorageBinding> _storageBufferBindings;

        public uint UniformBufferCount { get; }
        public uint ShaderStorageBufferCount { get; }

        public SetBindingsInfo(
            Dictionary<uint, OpenGLUniformBinding> uniformBindings,
            Dictionary<uint, OpenGLTextureBindingSlotInfo> textureBindings,
            Dictionary<uint, OpenGLSamplerBindingSlotInfo> samplerBindings,
            Dictionary<uint, OpenGLShaderStorageBinding> storageBufferBindings)
        {
            _uniformBindings = uniformBindings;
            UniformBufferCount = (uint)uniformBindings.Count;
            _textureBindings = textureBindings;
            _samplerBindings = samplerBindings;
            _storageBufferBindings = storageBufferBindings;
            ShaderStorageBufferCount = (uint)storageBufferBindings.Count;
        }

        public bool GetTextureBindingInfo(uint slot, out OpenGLTextureBindingSlotInfo binding)
        {
            return _textureBindings.TryGetValue(slot, out binding);
        }

        public bool GetSamplerBindingInfo(uint slot, out OpenGLSamplerBindingSlotInfo binding)
        {
            return _samplerBindings.TryGetValue(slot, out binding);
        }

        public bool GetUniformBindingForSlot(uint slot, out OpenGLUniformBinding binding)
        {
            return _uniformBindings.TryGetValue(slot, out binding);
        }

        public bool GetStorageBufferBindingForSlot(uint slot, out OpenGLShaderStorageBinding binding)
        {
            return _storageBufferBindings.TryGetValue(slot, out binding);
        }
    }

    internal struct OpenGLTextureBindingSlotInfo
    {
        /// <summary>
        /// The relative index of this binding with relation to the other textures used by a shader.
        /// Generally, this is the texture unit that the binding will be placed into.
        /// </summary>
        public int RelativeIndex;

        /// <summary>
        /// The uniform location of the binding in the shader program.
        /// </summary>
        public int UniformLocation;
    }

    internal struct OpenGLSamplerBindingSlotInfo
    {
        /// <summary>
        /// The relative indices of this binding with relation to the other textures used by a shader.
        /// Generally, these are the texture units that the sampler will be bound to.
        /// </summary>
        public int[] RelativeIndices;
    }

    internal class OpenGLUniformBinding
    {
        public uint Program { get; }
        public uint BlockLocation { get; }
        public uint BlockSize { get; }

        public OpenGLUniformBinding(uint program, uint blockLocation, uint blockSize)
        {
            Program = program;
            BlockLocation = blockLocation;
            BlockSize = blockSize;
        }
    }

    internal class OpenGLShaderStorageBinding
    {
        public uint StorageBlockBinding { get; }

        public OpenGLShaderStorageBinding(uint storageBlockBinding)
        {
            StorageBlockBinding = storageBlockBinding;
        }
    }
}<|MERGE_RESOLUTION|>--- conflicted
+++ resolved
@@ -1,10 +1,10 @@
-﻿using System;
+﻿using static Veldrid.OpenGLBinding.OpenGLNative;
+using static Veldrid.OpenGL.OpenGLUtil;
+using Veldrid.OpenGLBinding;
+using System.Text;
+using System.Diagnostics;
 using System.Collections.Generic;
-using System.Diagnostics;
-using System.Text;
-using Veldrid.OpenGLBinding;
-using static Veldrid.OpenGL.OpenGLUtil;
-using static Veldrid.OpenGLBinding.OpenGLNative;
+using System;
 
 namespace Veldrid.OpenGL
 {
@@ -29,15 +29,16 @@
         public override bool IsComputePipeline { get; }
         public Shader ComputeShader { get; }
 
+        private uint _program;
         private bool _disposed;
 
         private SetBindingsInfo[] _setInfos;
 
         public int[] VertexStrides { get; }
 
-		public uint Program { get; private set; }
-
-		public uint GetUniformBufferCount(uint setSlot) => _setInfos[setSlot].UniformBufferCount;
+        public uint Program => _program;
+
+        public uint GetUniformBufferCount(uint setSlot) => _setInfos[setSlot].UniformBufferCount;
         public uint GetShaderStorageBufferCount(uint setSlot) => _setInfos[setSlot].ShaderStorageBufferCount;
 
         public override string Name { get; set; }
@@ -103,13 +104,13 @@
 
         private void CreateGraphicsGLResources()
         {
-            Program = glCreateProgram();
+            _program = glCreateProgram();
             CheckLastError();
             foreach (Shader stage in GraphicsShaders)
             {
                 OpenGLShader glShader = Util.AssertSubtype<Shader, OpenGLShader>(stage);
                 glShader.EnsureResourcesCreated();
-                glAttachShader(Program, glShader.Shader);
+                glAttachShader(_program, glShader.Shader);
                 CheckLastError();
             }
 
@@ -118,24 +119,24 @@
             {
                 for (int i = 0; i < layoutDesc.Elements.Length; i++)
                 {
-                    ReadOnlySpan<char> elementName = layoutDesc.Elements[i].Name;
+                    string elementName = layoutDesc.Elements[i].Name;
                     int byteCount = Encoding.UTF8.GetByteCount(elementName) + 1;
-                    Span<byte> elementNamePtr = stackalloc byte[byteCount];
-                    int bytesWritten = Encoding.UTF8.GetBytes(elementName, elementNamePtr);
-                    Debug.Assert(bytesWritten == byteCount - 1);
+                    byte* elementNamePtr = stackalloc byte[byteCount];
+                    fixed (char* charPtr = elementName)
+                    {
+                        int bytesWritten = Encoding.UTF8.GetBytes(charPtr, elementName.Length, elementNamePtr, byteCount);
+                        Debug.Assert(bytesWritten == byteCount - 1);
+                    }
                     elementNamePtr[byteCount - 1] = 0; // Add null terminator.
 
-                    fixed (byte* bytePtr = elementNamePtr)
-                    {
-                        glBindAttribLocation(Program, slot, bytePtr);
-                        CheckLastError();
-                    }
-
-                    slot++;
+                    glBindAttribLocation(_program, slot, elementNamePtr);
+                    CheckLastError();
+
+                    slot += 1;
                 }
             }
 
-            glLinkProgram(Program);
+            glLinkProgram(_program);
             CheckLastError();
 
 #if DEBUG && GL_VALIDATE_VERTEX_INPUT_ELEMENTS
@@ -144,48 +145,37 @@
             {
                 for (int i = 0; i < layoutDesc.Elements.Length; i++)
                 {
-                    ReadOnlySpan<char> elementName = layoutDesc.Elements[i].Name;
+                    string elementName = layoutDesc.Elements[i].Name;
                     int byteCount = Encoding.UTF8.GetByteCount(elementName) + 1;
-                    Span<byte> elementNamePtr = stackalloc byte[byteCount];
-                    int bytesWritten = Encoding.UTF8.GetBytes(elementName, elementNamePtr);
-                    Debug.Assert(bytesWritten == byteCount - 1);
+                    byte* elementNamePtr = stackalloc byte[byteCount];
+                    fixed (char* charPtr = elementName)
+                    {
+                        int bytesWritten = Encoding.UTF8.GetBytes(charPtr, elementName.Length, elementNamePtr, byteCount);
+                        Debug.Assert(bytesWritten == byteCount - 1);
+                    }
                     elementNamePtr[byteCount - 1] = 0; // Add null terminator.
 
-                    fixed (byte* bytePtr = elementNamePtr)
-                    {
-                        int location = glGetAttribLocation(_program, bytePtr);
-                        if (location == -1)
-                        {
-                            throw new VeldridException("There was no attribute variable with the name " + layoutDesc.Elements[i].Name);
-                        }
-                    }
-
-                    slot ++;
+                    int location = glGetAttribLocation(_program, elementNamePtr);
+                    if (location == -1)
+                    {
+                        throw new VeldridException("There was no attribute variable with the name " + layoutDesc.Elements[i].Name);
+                    }
+                    slot += 1;
                 }
             }
 #endif
 
             int linkStatus;
-            glGetProgramiv(Program, GetProgramParameterName.LinkStatus, &linkStatus);
+            glGetProgramiv(_program, GetProgramParameterName.LinkStatus, &linkStatus);
             CheckLastError();
             if (linkStatus != 1)
             {
-                Span<byte> infoLog = stackalloc byte[4096];
+                byte* infoLog = stackalloc byte[4096];
                 uint bytesWritten;
-                fixed (byte* infoLogPtr = infoLog)
-                {
-                    glGetProgramInfoLog(Program, 4096, &bytesWritten, infoLogPtr);
-                    CheckLastError();
-                }
-                string log = Encoding.UTF8.GetString(infoLog);
+                glGetProgramInfoLog(_program, 4096, &bytesWritten, infoLog);
+                CheckLastError();
+                string log = Encoding.UTF8.GetString(infoLog, (int)bytesWritten);
                 throw new VeldridException($"Error linking GL program: {log}");
-            }
-
-            foreach (Shader stage in GraphicsShaders)
-            {
-                OpenGLShader glShader = Util.AssertSubtype<Shader, OpenGLShader>(stage);
-                glDetachShader(Program, glShader.Shader);
-                CheckLastError();
             }
 
             ProcessResourceSetLayouts(ResourceLayouts);
@@ -195,6 +185,7 @@
         {
             int resourceLayoutCount = layouts.Length;
             _setInfos = new SetBindingsInfo[resourceLayoutCount];
+            int lastTextureLocation = -1;
             int relativeTextureIndex = -1;
             int relativeImageIndex = -1;
             uint storageBlockIndex = 0; // Tracks OpenGL ES storage buffers.
@@ -202,7 +193,7 @@
             {
                 ResourceLayout setLayout = layouts[setSlot];
                 OpenGLResourceLayout glSetLayout = Util.AssertSubtype<ResourceLayout, OpenGLResourceLayout>(setLayout);
-                Span<ResourceLayoutElementDescription> resources = glSetLayout.Elements;
+                ResourceLayoutElementDescription[] resources = glSetLayout.Elements;
 
                 Dictionary<uint, OpenGLUniformBinding> uniformBindings = new Dictionary<uint, OpenGLUniformBinding>();
                 Dictionary<uint, OpenGLTextureBindingSlotInfo> textureBindings = new Dictionary<uint, OpenGLTextureBindingSlotInfo>();
@@ -212,28 +203,27 @@
                 List<int> samplerTrackedRelativeTextureIndices = new List<int>();
                 for (uint i = 0; i < resources.Length; i++)
                 {
-                    ResourceLayoutElementDescription resource = resources[(int)i];
+                    ResourceLayoutElementDescription resource = resources[i];
                     if (resource.Kind == ResourceKind.UniformBuffer)
                     {
-                        ReadOnlySpan<char> resourceName = resource.Name;
+                        string resourceName = resource.Name;
                         int byteCount = Encoding.UTF8.GetByteCount(resourceName) + 1;
-                        Span<byte> resourceNamePtr = stackalloc byte[byteCount];
-                        int bytesWritten = Encoding.UTF8.GetBytes(resourceName, resourceNamePtr);
-                        Debug.Assert(bytesWritten == byteCount - 1);
+                        byte* resourceNamePtr = stackalloc byte[byteCount];
+                        fixed (char* charPtr = resourceName)
+                        {
+                            int bytesWritten = Encoding.UTF8.GetBytes(charPtr, resourceName.Length, resourceNamePtr, byteCount);
+                            Debug.Assert(bytesWritten == byteCount - 1);
+                        }
                         resourceNamePtr[byteCount - 1] = 0; // Add null terminator.
 
-                        fixed (byte* bytePtr = resourceNamePtr)
-                        {
-                            uint blockIndex = glGetUniformBlockIndex(Program, bytePtr);
+                        uint blockIndex = glGetUniformBlockIndex(_program, resourceNamePtr);
+                        CheckLastError();
+                        if (blockIndex != GL_INVALID_INDEX)
+                        {
+                            int blockSize;
+                            glGetActiveUniformBlockiv(_program, blockIndex, ActiveUniformBlockParameter.UniformBlockDataSize, &blockSize);
                             CheckLastError();
-
-                            if (blockIndex != GL_INVALID_INDEX)
-                            {
-                                int blockSize;
-                                glGetActiveUniformBlockiv(Program, blockIndex, ActiveUniformBlockParameter.UniformBlockDataSize, &blockSize);
-                                CheckLastError();
-                                uniformBindings[i] = new OpenGLUniformBinding(Program, blockIndex, (uint)blockSize);
-                            }
+                            uniformBindings[i] = new OpenGLUniformBinding(_program, blockIndex, (uint)blockSize);
                         }
 #if DEBUG && GL_VALIDATE_SHADER_RESOURCE_NAMES
                         else
@@ -261,23 +251,14 @@
                     }
                     else if (resource.Kind == ResourceKind.TextureReadOnly)
                     {
-                        ReadOnlySpan<char> resourceName = resource.Name;
+                        string resourceName = resource.Name;
                         int byteCount = Encoding.UTF8.GetByteCount(resourceName) + 1;
-                        Span<byte> resourceNamePtr = stackalloc byte[byteCount];
-                        int bytesWritten = Encoding.UTF8.GetBytes(resourceName, resourceNamePtr);
-                        Debug.Assert(bytesWritten == byteCount - 1);
-                        resourceNamePtr[byteCount - 1] = 0; // Add null terminator.
-
-                        fixed (byte* bytePtr = resourceNamePtr)
-                        {
-                            int location = glGetUniformLocation(Program, bytePtr);
-                            CheckLastError();
-                            relativeTextureIndex++;
-                            textureBindings[i] = new OpenGLTextureBindingSlotInfo() { RelativeIndex = relativeTextureIndex, UniformLocation = location };
-                            samplerTrackedRelativeTextureIndices.Add(relativeTextureIndex);
-                        }
-<<<<<<< HEAD
-=======
+                        byte* resourceNamePtr = stackalloc byte[byteCount];
+                        fixed (char* charPtr = resourceName)
+                        {
+                            int bytesWritten = Encoding.UTF8.GetBytes(charPtr, resourceName.Length, resourceNamePtr, byteCount);
+                            Debug.Assert(bytesWritten == byteCount - 1);
+                        }
                         resourceNamePtr[byteCount - 1] = 0; // Add null terminator.
                         int location = glGetUniformLocation(_program, resourceNamePtr);
                         CheckLastError();
@@ -289,26 +270,17 @@
                         textureBindings[i] = new OpenGLTextureBindingSlotInfo() { RelativeIndex = relativeTextureIndex, UniformLocation = location };
                         lastTextureLocation = location;
                         samplerTrackedRelativeTextureIndices.Add(relativeTextureIndex);
->>>>>>> 31e3f023
                     }
                     else if (resource.Kind == ResourceKind.TextureReadWrite)
                     {
-                        ReadOnlySpan<char> resourceName = resource.Name;
+                        string resourceName = resource.Name;
                         int byteCount = Encoding.UTF8.GetByteCount(resourceName) + 1;
-                        Span<byte> resourceNamePtr = stackalloc byte[byteCount];
-                        int bytesWritten = Encoding.UTF8.GetBytes(resourceName, resourceNamePtr);
-                        Debug.Assert(bytesWritten == byteCount - 1);
-                        resourceNamePtr[byteCount - 1] = 0; // Add null terminator.
-
-                        fixed (byte* bytePtr = resourceNamePtr)
-                        {
-                            int location = glGetUniformLocation(Program, bytePtr);
-                            CheckLastError();
-                            relativeImageIndex++;
-                            textureBindings[i] = new OpenGLTextureBindingSlotInfo() { RelativeIndex = relativeImageIndex, UniformLocation = location };
-                        }
-<<<<<<< HEAD
-=======
+                        byte* resourceNamePtr = stackalloc byte[byteCount];
+                        fixed (char* charPtr = resourceName)
+                        {
+                            int bytesWritten = Encoding.UTF8.GetBytes(charPtr, resourceName.Length, resourceNamePtr, byteCount);
+                            Debug.Assert(bytesWritten == byteCount - 1);
+                        }
                         resourceNamePtr[byteCount - 1] = 0; // Add null terminator.
                         int location = glGetUniformLocation(_program, resourceNamePtr);
                         CheckLastError();
@@ -318,7 +290,6 @@
 #endif
                         relativeImageIndex += 1;
                         textureBindings[i] = new OpenGLTextureBindingSlotInfo() { RelativeIndex = relativeImageIndex, UniformLocation = location };
->>>>>>> 31e3f023
                     }
                     else if (resource.Kind == ResourceKind.StructuredBufferReadOnly
                         || resource.Kind == ResourceKind.StructuredBufferReadWrite)
@@ -326,26 +297,25 @@
                         uint storageBlockBinding;
                         if (_gd.BackendType == GraphicsBackend.OpenGL)
                         {
-                            ReadOnlySpan<char> resourceName = resource.Name;
+                            string resourceName = resource.Name;
                             int byteCount = Encoding.UTF8.GetByteCount(resourceName) + 1;
-                            Span<byte> resourceNamePtr = stackalloc byte[byteCount];
-                            int bytesWritten = Encoding.UTF8.GetBytes(resourceName, resourceNamePtr);
-                            Debug.Assert(bytesWritten == byteCount - 1);
+                            byte* resourceNamePtr = stackalloc byte[byteCount];
+                            fixed (char* charPtr = resourceName)
+                            {
+                                int bytesWritten = Encoding.UTF8.GetBytes(charPtr, resourceName.Length, resourceNamePtr, byteCount);
+                                Debug.Assert(bytesWritten == byteCount - 1);
+                            }
                             resourceNamePtr[byteCount - 1] = 0; // Add null terminator.
-
-                            fixed (byte* bytePtr = resourceNamePtr)
-                            {
-                                storageBlockBinding = glGetProgramResourceIndex(
-                                Program,
+                            storageBlockBinding = glGetProgramResourceIndex(
+                                _program,
                                 ProgramInterface.ShaderStorageBlock,
-                                bytePtr);
-                                CheckLastError();
-                            }
+                                resourceNamePtr);
+                            CheckLastError();
                         }
                         else
                         {
                             storageBlockBinding = storageBlockIndex;
-                            storageBlockIndex++;
+                            storageBlockIndex += 1;
                         }
 
                         storageBufferBindings[i] = new OpenGLShaderStorageBinding(storageBlockBinding);
@@ -354,11 +324,12 @@
                     {
                         Debug.Assert(resource.Kind == ResourceKind.Sampler);
 
+                        int[] relativeIndices = samplerTrackedRelativeTextureIndices.ToArray();
+                        samplerTrackedRelativeTextureIndices.Clear();
                         samplerBindings[i] = new OpenGLSamplerBindingSlotInfo()
                         {
-                            RelativeIndices = samplerTrackedRelativeTextureIndices.ToArray()
+                            RelativeIndices = relativeIndices
                         };
-                        samplerTrackedRelativeTextureIndices.Clear();
                     }
                 }
 
@@ -396,29 +367,26 @@
 
         private void CreateComputeGLResources()
         {
-            Program = glCreateProgram();
+            _program = glCreateProgram();
             CheckLastError();
             OpenGLShader glShader = Util.AssertSubtype<Shader, OpenGLShader>(ComputeShader);
             glShader.EnsureResourcesCreated();
-            glAttachShader(Program, glShader.Shader);
-            CheckLastError();
-
-            glLinkProgram(Program);
+            glAttachShader(_program, glShader.Shader);
+            CheckLastError();
+
+            glLinkProgram(_program);
             CheckLastError();
 
             int linkStatus;
-            glGetProgramiv(Program, GetProgramParameterName.LinkStatus, &linkStatus);
+            glGetProgramiv(_program, GetProgramParameterName.LinkStatus, &linkStatus);
             CheckLastError();
             if (linkStatus != 1)
             {
-                Span<byte> infoLog = stackalloc byte[4096];
+                byte* infoLog = stackalloc byte[4096];
                 uint bytesWritten;
-                fixed (byte* infoLogPtr = infoLog)
-                {
-                    glGetProgramInfoLog(Program, 4096, &bytesWritten, infoLogPtr);
-                    CheckLastError();
-                }
-                string log = Encoding.UTF8.GetString(infoLog);
+                glGetProgramInfoLog(_program, 4096, &bytesWritten, infoLog);
+                CheckLastError();
+                string log = Encoding.UTF8.GetString(infoLog, (int)bytesWritten);
                 throw new VeldridException($"Error linking GL program: {log}");
             }
 
@@ -451,6 +419,7 @@
             Debug.Assert(_setInfos != null, "EnsureResourcesCreated must be called before accessing resource set information.");
             SetBindingsInfo setInfo = _setInfos[set];
             return setInfo.GetStorageBufferBindingForSlot(slot, out binding);
+
         }
 
         public override void Dispose()
@@ -463,7 +432,7 @@
             if (!_disposed)
             {
                 _disposed = true;
-                glDeleteProgram(Program);
+                glDeleteProgram(_program);
                 CheckLastError();
             }
         }
@@ -521,7 +490,6 @@
         /// Generally, this is the texture unit that the binding will be placed into.
         /// </summary>
         public int RelativeIndex;
-
         /// <summary>
         /// The uniform location of the binding in the shader program.
         /// </summary>
