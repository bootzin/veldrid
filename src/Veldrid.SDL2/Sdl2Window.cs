--- conflicted
+++ resolved
@@ -1,4 +1,3 @@
-<<<<<<< HEAD
 ﻿using System;
 using System.Collections.Generic;
 using System.Diagnostics;
@@ -41,6 +40,7 @@
         private string _cachedWindowTitle;
         private bool _newWindowTitleReceived;
         private bool _firstMouseEvent = true;
+        private Func<bool> _closeRequestedHandler;
 
         public Sdl2Window(string title, int x, int y, int width, int height, SDL_WindowFlags flags, bool threadedProcessing)
         {
@@ -282,6 +282,11 @@
 
         public Vector2 MouseDelta => _currentMouseDelta;
 
+        public void SetCloseRequestedHandler(Func<bool> handler)
+        {
+            _closeRequestedHandler = handler;
+        }
+
         public void Close()
         {
             if (_threadedProcessing)
@@ -294,13 +299,21 @@
             }
         }
 
-        private void CloseCore()
-        {
+        private bool CloseCore()
+        {
+            if (_closeRequestedHandler?.Invoke() ?? false)
+            {
+                _shouldClose = false;
+                return false;
+            }
+
             Sdl2WindowRegistry.RemoveWindow(this);
             Closing?.Invoke();
             SDL_DestroyWindow(_window);
             _exists = false;
             Closed?.Invoke();
+
+            return true;
         }
 
         private void WindowOwnerRoutine(object state)
@@ -318,9 +331,8 @@
 
             while (_exists)
             {
-                if (_shouldClose)
-                {
-                    CloseCore();
+                if (_shouldClose && CloseCore())
+                {
                     return;
                 }
 
@@ -557,1169 +569,6 @@
             SimpleInputSnapshot snapshot = _privateSnapshot;
             KeyEvent keyEvent = new KeyEvent(MapKey(keyboardEvent.keysym), keyboardEvent.state == 1, MapModifierKeys(keyboardEvent.keysym.mod));
             snapshot.KeyEventsHash.Add(keyEvent);
-            if (keyboardEvent.state == 1)
-            {
-                KeyDown?.Invoke(keyEvent);
-            }
-            else
-            {
-                KeyUp?.Invoke(keyEvent);
-            }
-        }
-
-        private Key MapKey(SDL_Keysym keysym)
-        {
-            switch (keysym.scancode)
-            {
-                case SDL_Scancode.SDL_SCANCODE_A:
-                    return Key.A;
-                case SDL_Scancode.SDL_SCANCODE_B:
-                    return Key.B;
-                case SDL_Scancode.SDL_SCANCODE_C:
-                    return Key.C;
-                case SDL_Scancode.SDL_SCANCODE_D:
-                    return Key.D;
-                case SDL_Scancode.SDL_SCANCODE_E:
-                    return Key.E;
-                case SDL_Scancode.SDL_SCANCODE_F:
-                    return Key.F;
-                case SDL_Scancode.SDL_SCANCODE_G:
-                    return Key.G;
-                case SDL_Scancode.SDL_SCANCODE_H:
-                    return Key.H;
-                case SDL_Scancode.SDL_SCANCODE_I:
-                    return Key.I;
-                case SDL_Scancode.SDL_SCANCODE_J:
-                    return Key.J;
-                case SDL_Scancode.SDL_SCANCODE_K:
-                    return Key.K;
-                case SDL_Scancode.SDL_SCANCODE_L:
-                    return Key.L;
-                case SDL_Scancode.SDL_SCANCODE_M:
-                    return Key.M;
-                case SDL_Scancode.SDL_SCANCODE_N:
-                    return Key.N;
-                case SDL_Scancode.SDL_SCANCODE_O:
-                    return Key.O;
-                case SDL_Scancode.SDL_SCANCODE_P:
-                    return Key.P;
-                case SDL_Scancode.SDL_SCANCODE_Q:
-                    return Key.Q;
-                case SDL_Scancode.SDL_SCANCODE_R:
-                    return Key.R;
-                case SDL_Scancode.SDL_SCANCODE_S:
-                    return Key.S;
-                case SDL_Scancode.SDL_SCANCODE_T:
-                    return Key.T;
-                case SDL_Scancode.SDL_SCANCODE_U:
-                    return Key.U;
-                case SDL_Scancode.SDL_SCANCODE_V:
-                    return Key.V;
-                case SDL_Scancode.SDL_SCANCODE_W:
-                    return Key.W;
-                case SDL_Scancode.SDL_SCANCODE_X:
-                    return Key.X;
-                case SDL_Scancode.SDL_SCANCODE_Y:
-                    return Key.Y;
-                case SDL_Scancode.SDL_SCANCODE_Z:
-                    return Key.Z;
-                case SDL_Scancode.SDL_SCANCODE_1:
-                    return Key.Number1;
-                case SDL_Scancode.SDL_SCANCODE_2:
-                    return Key.Number2;
-                case SDL_Scancode.SDL_SCANCODE_3:
-                    return Key.Number3;
-                case SDL_Scancode.SDL_SCANCODE_4:
-                    return Key.Number4;
-                case SDL_Scancode.SDL_SCANCODE_5:
-                    return Key.Number5;
-                case SDL_Scancode.SDL_SCANCODE_6:
-                    return Key.Number6;
-                case SDL_Scancode.SDL_SCANCODE_7:
-                    return Key.Number7;
-                case SDL_Scancode.SDL_SCANCODE_8:
-                    return Key.Number8;
-                case SDL_Scancode.SDL_SCANCODE_9:
-                    return Key.Number9;
-                case SDL_Scancode.SDL_SCANCODE_0:
-                    return Key.Number0;
-                case SDL_Scancode.SDL_SCANCODE_RETURN:
-                    return Key.Enter;
-                case SDL_Scancode.SDL_SCANCODE_ESCAPE:
-                    return Key.Escape;
-                case SDL_Scancode.SDL_SCANCODE_BACKSPACE:
-                    return Key.BackSpace;
-                case SDL_Scancode.SDL_SCANCODE_TAB:
-                    return Key.Tab;
-                case SDL_Scancode.SDL_SCANCODE_SPACE:
-                    return Key.Space;
-                case SDL_Scancode.SDL_SCANCODE_MINUS:
-                    return Key.Minus;
-                case SDL_Scancode.SDL_SCANCODE_EQUALS:
-                    return Key.Plus;
-                case SDL_Scancode.SDL_SCANCODE_LEFTBRACKET:
-                    return Key.BracketLeft;
-                case SDL_Scancode.SDL_SCANCODE_RIGHTBRACKET:
-                    return Key.BracketRight;
-                case SDL_Scancode.SDL_SCANCODE_BACKSLASH:
-                    return Key.BackSlash;
-                case SDL_Scancode.SDL_SCANCODE_SEMICOLON:
-                    return Key.Semicolon;
-                case SDL_Scancode.SDL_SCANCODE_APOSTROPHE:
-                    return Key.Quote;
-                case SDL_Scancode.SDL_SCANCODE_GRAVE:
-                    return Key.Grave;
-                case SDL_Scancode.SDL_SCANCODE_COMMA:
-                    return Key.Comma;
-                case SDL_Scancode.SDL_SCANCODE_PERIOD:
-                    return Key.Period;
-                case SDL_Scancode.SDL_SCANCODE_SLASH:
-                    return Key.Slash;
-                case SDL_Scancode.SDL_SCANCODE_CAPSLOCK:
-                    return Key.CapsLock;
-                case SDL_Scancode.SDL_SCANCODE_F1:
-                    return Key.F1;
-                case SDL_Scancode.SDL_SCANCODE_F2:
-                    return Key.F2;
-                case SDL_Scancode.SDL_SCANCODE_F3:
-                    return Key.F3;
-                case SDL_Scancode.SDL_SCANCODE_F4:
-                    return Key.F4;
-                case SDL_Scancode.SDL_SCANCODE_F5:
-                    return Key.F5;
-                case SDL_Scancode.SDL_SCANCODE_F6:
-                    return Key.F6;
-                case SDL_Scancode.SDL_SCANCODE_F7:
-                    return Key.F7;
-                case SDL_Scancode.SDL_SCANCODE_F8:
-                    return Key.F8;
-                case SDL_Scancode.SDL_SCANCODE_F9:
-                    return Key.F9;
-                case SDL_Scancode.SDL_SCANCODE_F10:
-                    return Key.F10;
-                case SDL_Scancode.SDL_SCANCODE_F11:
-                    return Key.F11;
-                case SDL_Scancode.SDL_SCANCODE_F12:
-                    return Key.F12;
-                case SDL_Scancode.SDL_SCANCODE_PRINTSCREEN:
-                    return Key.PrintScreen;
-                case SDL_Scancode.SDL_SCANCODE_SCROLLLOCK:
-                    return Key.ScrollLock;
-                case SDL_Scancode.SDL_SCANCODE_PAUSE:
-                    return Key.Pause;
-                case SDL_Scancode.SDL_SCANCODE_INSERT:
-                    return Key.Insert;
-                case SDL_Scancode.SDL_SCANCODE_HOME:
-                    return Key.Home;
-                case SDL_Scancode.SDL_SCANCODE_PAGEUP:
-                    return Key.PageUp;
-                case SDL_Scancode.SDL_SCANCODE_DELETE:
-                    return Key.Delete;
-                case SDL_Scancode.SDL_SCANCODE_END:
-                    return Key.End;
-                case SDL_Scancode.SDL_SCANCODE_PAGEDOWN:
-                    return Key.PageDown;
-                case SDL_Scancode.SDL_SCANCODE_RIGHT:
-                    return Key.Right;
-                case SDL_Scancode.SDL_SCANCODE_LEFT:
-                    return Key.Left;
-                case SDL_Scancode.SDL_SCANCODE_DOWN:
-                    return Key.Down;
-                case SDL_Scancode.SDL_SCANCODE_UP:
-                    return Key.Up;
-                case SDL_Scancode.SDL_SCANCODE_NUMLOCKCLEAR:
-                    return Key.NumLock;
-                case SDL_Scancode.SDL_SCANCODE_KP_DIVIDE:
-                    return Key.KeypadDivide;
-                case SDL_Scancode.SDL_SCANCODE_KP_MULTIPLY:
-                    return Key.KeypadMultiply;
-                case SDL_Scancode.SDL_SCANCODE_KP_MINUS:
-                    return Key.KeypadMinus;
-                case SDL_Scancode.SDL_SCANCODE_KP_PLUS:
-                    return Key.KeypadPlus;
-                case SDL_Scancode.SDL_SCANCODE_KP_ENTER:
-                    return Key.KeypadEnter;
-                case SDL_Scancode.SDL_SCANCODE_KP_1:
-                    return Key.Keypad1;
-                case SDL_Scancode.SDL_SCANCODE_KP_2:
-                    return Key.Keypad2;
-                case SDL_Scancode.SDL_SCANCODE_KP_3:
-                    return Key.Keypad3;
-                case SDL_Scancode.SDL_SCANCODE_KP_4:
-                    return Key.Keypad4;
-                case SDL_Scancode.SDL_SCANCODE_KP_5:
-                    return Key.Keypad5;
-                case SDL_Scancode.SDL_SCANCODE_KP_6:
-                    return Key.Keypad6;
-                case SDL_Scancode.SDL_SCANCODE_KP_7:
-                    return Key.Keypad7;
-                case SDL_Scancode.SDL_SCANCODE_KP_8:
-                    return Key.Keypad8;
-                case SDL_Scancode.SDL_SCANCODE_KP_9:
-                    return Key.Keypad9;
-                case SDL_Scancode.SDL_SCANCODE_KP_0:
-                    return Key.Keypad0;
-                case SDL_Scancode.SDL_SCANCODE_KP_PERIOD:
-                    return Key.KeypadPeriod;
-                case SDL_Scancode.SDL_SCANCODE_NONUSBACKSLASH:
-                    return Key.NonUSBackSlash;
-                case SDL_Scancode.SDL_SCANCODE_KP_EQUALS:
-                    return Key.KeypadPlus;
-                case SDL_Scancode.SDL_SCANCODE_F13:
-                    return Key.F13;
-                case SDL_Scancode.SDL_SCANCODE_F14:
-                    return Key.F14;
-                case SDL_Scancode.SDL_SCANCODE_F15:
-                    return Key.F15;
-                case SDL_Scancode.SDL_SCANCODE_F16:
-                    return Key.F16;
-                case SDL_Scancode.SDL_SCANCODE_F17:
-                    return Key.F17;
-                case SDL_Scancode.SDL_SCANCODE_F18:
-                    return Key.F18;
-                case SDL_Scancode.SDL_SCANCODE_F19:
-                    return Key.F19;
-                case SDL_Scancode.SDL_SCANCODE_F20:
-                    return Key.F20;
-                case SDL_Scancode.SDL_SCANCODE_F21:
-                    return Key.F21;
-                case SDL_Scancode.SDL_SCANCODE_F22:
-                    return Key.F22;
-                case SDL_Scancode.SDL_SCANCODE_F23:
-                    return Key.F23;
-                case SDL_Scancode.SDL_SCANCODE_F24:
-                    return Key.F24;
-                case SDL_Scancode.SDL_SCANCODE_MENU:
-                    return Key.Menu;
-                case SDL_Scancode.SDL_SCANCODE_LCTRL:
-                    return Key.ControlLeft;
-                case SDL_Scancode.SDL_SCANCODE_LSHIFT:
-                    return Key.ShiftLeft;
-                case SDL_Scancode.SDL_SCANCODE_LALT:
-                    return Key.AltLeft;
-                case SDL_Scancode.SDL_SCANCODE_RCTRL:
-                    return Key.ControlRight;
-                case SDL_Scancode.SDL_SCANCODE_RSHIFT:
-                    return Key.ShiftRight;
-                case SDL_Scancode.SDL_SCANCODE_RALT:
-                    return Key.AltRight;
-                default:
-                    return Key.Unknown;
-            }
-        }
-
-        private ModifierKeys MapModifierKeys(SDL_Keymod mod)
-        {
-            ModifierKeys mods = ModifierKeys.None;
-            if ((mod & (SDL_Keymod.LeftShift | SDL_Keymod.RightShift)) != 0)
-            {
-                mods |= ModifierKeys.Shift;
-            }
-            if ((mod & (SDL_Keymod.LeftAlt | SDL_Keymod.RightAlt)) != 0)
-            {
-                mods |= ModifierKeys.Alt;
-            }
-            if ((mod & (SDL_Keymod.LeftControl | SDL_Keymod.RightControl)) != 0)
-            {
-                mods |= ModifierKeys.Control;
-            }
-
-            return mods;
-        }
-
-        private void HandleWindowEvent(SDL_WindowEvent windowEvent)
-        {
-            switch (windowEvent.@event)
-            {
-                case SDL_WindowEventID.Resized:
-                    RefreshCachedSize();
-                    Resized?.Invoke();
-                    break;
-                case SDL_WindowEventID.Minimized:
-                    RefreshCachedSize();
-                    Minimized?.Invoke();
-                    break;
-                case SDL_WindowEventID.Maximized:
-                    RefreshCachedSize();
-                    Maximized?.Invoke();
-                    break;
-                case SDL_WindowEventID.Restored:
-                    RefreshCachedSize();
-                    Restored?.Invoke();
-                    break;
-                case SDL_WindowEventID.FocusGained:
-                    FocusGained?.Invoke();
-                    break;
-                case SDL_WindowEventID.FocusLost:
-                    FocusLost?.Invoke();
-                    break;
-                case SDL_WindowEventID.Close:
-                    Close();
-                    break;
-                case SDL_WindowEventID.Shown:
-                    Shown?.Invoke();
-                    break;
-                case SDL_WindowEventID.Hidden:
-                    Hidden?.Invoke();
-                    break;
-                case SDL_WindowEventID.Enter:
-                    MouseEntered?.Invoke();
-                    break;
-                case SDL_WindowEventID.Leave:
-                    MouseLeft?.Invoke();
-                    break;
-                case SDL_WindowEventID.Exposed:
-                    Exposed?.Invoke();
-                    break;
-                case SDL_WindowEventID.Moved:
-                    _cachedPosition.Value = new Point(windowEvent.data1, windowEvent.data2);
-                    Moved?.Invoke(new Point(windowEvent.data1, windowEvent.data2));
-                    break;
-                default:
-                    Debug.WriteLine("Unhandled SDL WindowEvent: " + windowEvent.@event);
-                    break;
-            }
-        }
-
-        private void RefreshCachedSize()
-        {
-            int w, h;
-            SDL_GetWindowSize(_window, &w, &h);
-            _cachedSize.Value = new Point(w, h);
-        }
-
-        private void RefreshCachedPosition()
-        {
-            int x, y;
-            SDL_GetWindowPosition(_window, &x, &y);
-            _cachedPosition.Value = new Point(x, y);
-        }
-
-        private MouseState GetCurrentMouseState()
-        {
-            return new MouseState(
-                _currentMouseX, _currentMouseY,
-                _currentMouseButtonStates[0], _currentMouseButtonStates[1],
-                _currentMouseButtonStates[2], _currentMouseButtonStates[3],
-                _currentMouseButtonStates[4], _currentMouseButtonStates[5],
-                _currentMouseButtonStates[6], _currentMouseButtonStates[7],
-                _currentMouseButtonStates[8], _currentMouseButtonStates[9],
-                _currentMouseButtonStates[10], _currentMouseButtonStates[11],
-                _currentMouseButtonStates[12]);
-        }
-
-        public Point ScreenToClient(Point p)
-        {
-            Point position = _cachedPosition;
-            return new Point(p.X - position.X, p.Y - position.Y);
-        }
-
-        private void SetWindowPosition(int x, int y)
-        {
-            SDL_SetWindowPosition(_window, x, y);
-            _cachedPosition.Value = new Point(x, y);
-        }
-
-        private Point GetWindowSize()
-        {
-            return _cachedSize;
-        }
-
-        private void SetWindowSize(int width, int height)
-        {
-            SDL_SetWindowSize(_window, width, height);
-            _cachedSize.Value = new Point(width, height);
-        }
-
-        private IntPtr GetUnderlyingWindowHandle()
-        {
-            SDL_SysWMinfo wmInfo;
-            SDL_GetVersion(&wmInfo.version);
-            SDL_GetWMWindowInfo(_window, &wmInfo);
-            if (wmInfo.subsystem == SysWMType.Windows)
-            {
-                Win32WindowInfo win32Info = Unsafe.Read<Win32WindowInfo>(&wmInfo.info);
-                return win32Info.Sdl2Window;
-            }
-
-            return _window;
-        }
-
-        private class SimpleInputSnapshot : InputSnapshot
-        {
-            public HashSet<KeyEvent> KeyEventsHash { get; } = new HashSet<KeyEvent>();
-            public HashSet<MouseEvent> MouseEventsHash { get; } = new HashSet<MouseEvent>();
-            public HashSet<char> KeyCharPressesHash { get; } = new HashSet<char>();
-
-            public IReadOnlyCollection<KeyEvent> KeyEvents => KeyEventsHash;
-
-            public IReadOnlyCollection<MouseEvent> MouseEvents => MouseEventsHash;
-
-            public IReadOnlyCollection<char> KeyCharPresses => KeyCharPressesHash;
-
-            public Vector2 MousePosition { get; set; }
-			public bool[] MouseDown { get; } = new bool[13];
-            public float WheelDelta { get; set; }
-
-            public bool IsMouseDown(MouseButton button)
-            {
-                return MouseDown[(int)button];
-            }
-
-            internal void Clear()
-            {
-                KeyEventsHash.Clear();
-                MouseEventsHash.Clear();
-                KeyCharPressesHash.Clear();
-                WheelDelta = 0f;
-            }
-
-            public void CopyTo(SimpleInputSnapshot other)
-            {
-                Debug.Assert(this != other);
-
-                other.MouseEventsHash.Clear();
-                foreach (MouseEvent me in MouseEventsHash) { other.MouseEventsHash.Add(me); }
-
-                other.KeyEventsHash.Clear();
-                foreach (KeyEvent ke in KeyEventsHash) { other.KeyEventsHash.Add(ke); }
-
-                other.KeyCharPressesHash.Clear();
-                foreach (char kcp in KeyCharPressesHash) { other.KeyCharPressesHash.Add(kcp); }
-
-                other.MousePosition = MousePosition;
-                other.WheelDelta = WheelDelta;
-                MouseDown.CopyTo(other.MouseDown, 0);
-            }
-        }
-
-        private class WindowParams
-        {
-            public int X { get; set; }
-            public int Y { get; set; }
-            public int Width { get; set; }
-            public int Height { get; set; }
-            public string Title { get; set; }
-            public SDL_WindowFlags WindowFlags { get; set; }
-
-            public IntPtr WindowHandle { get; set; }
-
-            public ManualResetEvent ResetEvent { get; set; }
-
-            public SDL_Window Create()
-            {
-                if (WindowHandle != IntPtr.Zero)
-                {
-                    return SDL_CreateWindowFrom(WindowHandle);
-                }
-                else
-                {
-                    return SDL_CreateWindow(Title, X, Y, Width, Height, WindowFlags);
-                }
-            }
-        }
-    }
-
-    public readonly struct MouseState
-    {
-        public readonly int X;
-        public readonly int Y;
-
-        private readonly bool _mouseDown0;
-        private readonly bool _mouseDown1;
-        private readonly bool _mouseDown2;
-        private readonly bool _mouseDown3;
-        private readonly bool _mouseDown4;
-        private readonly bool _mouseDown5;
-        private readonly bool _mouseDown6;
-        private readonly bool _mouseDown7;
-        private readonly bool _mouseDown8;
-        private readonly bool _mouseDown9;
-        private readonly bool _mouseDown10;
-        private readonly bool _mouseDown11;
-        private readonly bool _mouseDown12;
-
-        public MouseState(
-            int x, int y,
-            bool mouse0, bool mouse1, bool mouse2, bool mouse3, bool mouse4, bool mouse5, bool mouse6,
-            bool mouse7, bool mouse8, bool mouse9, bool mouse10, bool mouse11, bool mouse12)
-        {
-            X = x;
-            Y = y;
-            _mouseDown0 = mouse0;
-            _mouseDown1 = mouse1;
-            _mouseDown2 = mouse2;
-            _mouseDown3 = mouse3;
-            _mouseDown4 = mouse4;
-            _mouseDown5 = mouse5;
-            _mouseDown6 = mouse6;
-            _mouseDown7 = mouse7;
-            _mouseDown8 = mouse8;
-            _mouseDown9 = mouse9;
-            _mouseDown10 = mouse10;
-            _mouseDown11 = mouse11;
-            _mouseDown12 = mouse12;
-        }
-
-        public bool IsButtonDown(MouseButton button)
-        {
-            switch ((uint)button)
-            {
-                case 0:
-                    return _mouseDown0;
-                case 1:
-                    return _mouseDown1;
-                case 2:
-                    return _mouseDown2;
-                case 3:
-                    return _mouseDown3;
-                case 4:
-                    return _mouseDown4;
-                case 5:
-                    return _mouseDown5;
-                case 6:
-                    return _mouseDown6;
-                case 7:
-                    return _mouseDown7;
-                case 8:
-                    return _mouseDown8;
-                case 9:
-                    return _mouseDown9;
-                case 10:
-                    return _mouseDown10;
-                case 11:
-                    return _mouseDown11;
-                case 12:
-                    return _mouseDown12;
-            }
-
-            throw new ArgumentOutOfRangeException(nameof(button));
-        }
-    }
-
-    public struct MouseWheelEventArgs
-    {
-        public MouseState State { get; }
-        public float WheelDelta { get; }
-        public MouseWheelEventArgs(MouseState mouseState, float wheelDelta)
-        {
-            State = mouseState;
-            WheelDelta = wheelDelta;
-        }
-    }
-
-    public struct MouseMoveEventArgs
-    {
-        public MouseState State { get; }
-        public Vector2 MousePosition { get; }
-        public MouseMoveEventArgs(MouseState mouseState, Vector2 mousePosition)
-        {
-            State = mouseState;
-            MousePosition = mousePosition;
-        }
-    }
-
-    [DebuggerDisplay("{DebuggerDisplayString,nq}")]
-    public class BufferedValue<T> where T : struct
-    {
-        public T Value
-        {
-            get => Current.Value;
-            set
-            {
-                Back.Value = value;
-                Back = Interlocked.Exchange(ref Current, Back);
-            }
-        }
-
-        private ValueHolder Current = new ValueHolder();
-        private ValueHolder Back = new ValueHolder();
-
-        public static implicit operator T(BufferedValue<T> bv) => bv.Value;
-
-        private string DebuggerDisplayString => $"{Current.Value}";
-
-        private class ValueHolder
-        {
-            public T Value;
-        }
-    }
-
-    public delegate void SDLEventHandler(ref SDL_Event ev);
-}
-=======
-﻿using System;
-using System.Collections.Generic;
-using System.Numerics;
-using System.Runtime.CompilerServices;
-using System.Threading;
-using System.Threading.Tasks;
-using System.Diagnostics;
-using System.Text;
-
-using static Veldrid.Sdl2.Sdl2Native;
-using System.ComponentModel;
-using Veldrid;
-
-namespace Veldrid.Sdl2
-{
-    public unsafe class Sdl2Window
-    {
-        private readonly List<SDL_Event> _events = new List<SDL_Event>();
-        private IntPtr _window;
-        internal uint WindowID { get; private set; }
-        private bool _exists;
-
-        private SimpleInputSnapshot _publicSnapshot = new SimpleInputSnapshot();
-        private SimpleInputSnapshot _privateSnapshot = new SimpleInputSnapshot();
-        private SimpleInputSnapshot _privateBackbuffer = new SimpleInputSnapshot();
-
-        // Threaded Sdl2Window flags
-        private readonly bool _threadedProcessing;
-
-        private bool _shouldClose;
-        public bool LimitPollRate { get; set; }
-        public float PollIntervalInMs { get; set; }
-
-        // Current input states
-        private int _currentMouseX;
-        private int _currentMouseY;
-        private bool[] _currentMouseButtonStates = new bool[13];
-        private Vector2 _currentMouseDelta;
-
-        // Cached Sdl2Window state (for threaded processing)
-        private BufferedValue<Point> _cachedPosition = new BufferedValue<Point>();
-        private BufferedValue<Point> _cachedSize = new BufferedValue<Point>();
-        private string _cachedWindowTitle;
-        private bool _newWindowTitleReceived;
-        private bool _firstMouseEvent = true;
-        private Func<bool> _closeRequestedHandler;
-
-        public Sdl2Window(string title, int x, int y, int width, int height, SDL_WindowFlags flags, bool threadedProcessing)
-        {
-            _threadedProcessing = threadedProcessing;
-            if (threadedProcessing)
-            {
-                using (ManualResetEvent mre = new ManualResetEvent(false))
-                {
-                    WindowParams wp = new WindowParams()
-                    {
-                        Title = title,
-                        X = x,
-                        Y = y,
-                        Width = width,
-                        Height = height,
-                        WindowFlags = flags,
-                        ResetEvent = mre
-                    };
-
-                    Task.Factory.StartNew(WindowOwnerRoutine, wp, TaskCreationOptions.LongRunning);
-                    mre.WaitOne();
-                }
-            }
-            else
-            {
-                _window = SDL_CreateWindow(title, x, y, width, height, flags);
-                WindowID = SDL_GetWindowID(_window);
-                Sdl2WindowRegistry.RegisterWindow(this);
-                PostWindowCreated(flags);
-            }
-        }
-
-        public Sdl2Window(IntPtr windowHandle, bool threadedProcessing)
-        {
-            _threadedProcessing = threadedProcessing;
-            if (threadedProcessing)
-            {
-                using (ManualResetEvent mre = new ManualResetEvent(false))
-                {
-                    WindowParams wp = new WindowParams()
-                    {
-                        WindowHandle = windowHandle,
-                        WindowFlags = 0,
-                        ResetEvent = mre
-                    };
-
-                    Task.Factory.StartNew(WindowOwnerRoutine, wp, TaskCreationOptions.LongRunning);
-                    mre.WaitOne();
-                }
-            }
-            else
-            {
-                _window = SDL_CreateWindowFrom(windowHandle);
-                WindowID = SDL_GetWindowID(_window);
-                Sdl2WindowRegistry.RegisterWindow(this);
-                PostWindowCreated(0);
-            }
-        }
-
-        public int X { get => _cachedPosition.Value.X; set => SetWindowPosition(value, Y); }
-        public int Y { get => _cachedPosition.Value.Y; set => SetWindowPosition(X, value); }
-
-        public int Width { get => GetWindowSize().X; set => SetWindowSize(value, Height); }
-        public int Height { get => GetWindowSize().Y; set => SetWindowSize(Width, value); }
-
-        public IntPtr Handle => GetUnderlyingWindowHandle();
-
-        public string Title { get => _cachedWindowTitle; set => SetWindowTitle(value); }
-
-        private void SetWindowTitle(string value)
-        {
-            _cachedWindowTitle = value;
-            _newWindowTitleReceived = true;
-        }
-
-        public WindowState WindowState
-        {
-            get
-            {
-                SDL_WindowFlags flags = SDL_GetWindowFlags(_window);
-                if (((flags & SDL_WindowFlags.FullScreenDesktop) == SDL_WindowFlags.FullScreenDesktop)
-                    || ((flags & (SDL_WindowFlags.Borderless | SDL_WindowFlags.Fullscreen)) == (SDL_WindowFlags.Borderless | SDL_WindowFlags.Fullscreen)))
-                {
-                    return WindowState.BorderlessFullScreen;
-                }
-                else if ((flags & SDL_WindowFlags.Minimized) == SDL_WindowFlags.Minimized)
-                {
-                    return WindowState.Minimized;
-                }
-                else if ((flags & SDL_WindowFlags.Fullscreen) == SDL_WindowFlags.Fullscreen)
-                {
-                    return WindowState.FullScreen;
-                }
-                else if ((flags & SDL_WindowFlags.Maximized) == SDL_WindowFlags.Maximized)
-                {
-                    return WindowState.Maximized;
-                }
-                else if ((flags & SDL_WindowFlags.Hidden) == SDL_WindowFlags.Hidden)
-                {
-                    return WindowState.Hidden;
-                }
-
-                return WindowState.Normal;
-            }
-            set
-            {
-                switch (value)
-                {
-                    case WindowState.Normal:
-                        SDL_SetWindowFullscreen(_window, SDL_FullscreenMode.Windowed);
-                        break;
-                    case WindowState.FullScreen:
-                        SDL_SetWindowFullscreen(_window, SDL_FullscreenMode.Fullscreen);
-                        break;
-                    case WindowState.Maximized:
-                        SDL_MaximizeWindow(_window);
-                        break;
-                    case WindowState.Minimized:
-                        SDL_MinimizeWindow(_window);
-                        break;
-                    case WindowState.BorderlessFullScreen:
-                        SDL_SetWindowFullscreen(_window, SDL_FullscreenMode.FullScreenDesktop);
-                        break;
-                    case WindowState.Hidden:
-                        SDL_HideWindow(_window);
-                        break;
-                    default:
-                        throw new InvalidOperationException("Illegal WindowState value: " + value);
-                }
-            }
-        }
-
-        public bool Exists => _exists;
-
-        public bool Visible
-        {
-            get => (SDL_GetWindowFlags(_window) & SDL_WindowFlags.Shown) != 0;
-            set
-            {
-                if (value)
-                {
-                    SDL_ShowWindow(_window);
-                }
-                else
-                {
-                    SDL_HideWindow(_window);
-                }
-            }
-        }
-
-        public Vector2 ScaleFactor => Vector2.One;
-
-        public Rectangle Bounds => new Rectangle(_cachedPosition, GetWindowSize());
-
-        public bool CursorVisible
-        {
-            get
-            {
-                return SDL_ShowCursor(SDL_QUERY) == 1;
-            }
-            set
-            {
-                int toggle = value ? SDL_ENABLE : SDL_DISABLE;
-                SDL_ShowCursor(toggle);
-            }
-        }
-
-        public float Opacity
-        {
-            get
-            {
-                float opacity = float.NaN;
-                if (SDL_GetWindowOpacity(_window, &opacity) == 0)
-                {
-                    return opacity;
-                }
-                return float.NaN;
-            }
-            set
-            {
-                SDL_SetWindowOpacity(_window, value);
-            }
-        }
-
-        public bool Focused => (SDL_GetWindowFlags(_window) & SDL_WindowFlags.InputFocus) != 0;
-
-        public bool Resizable
-        {
-            get => (SDL_GetWindowFlags(_window) & SDL_WindowFlags.Resizable) != 0;
-            set => SDL_SetWindowResizable(_window, value ? 1u : 0u);
-        }
-
-        public bool BorderVisible
-        {
-            get => (SDL_GetWindowFlags(_window) & SDL_WindowFlags.Borderless) == 0;
-            set => SDL_SetWindowBordered(_window, value ? 1u : 0u);
-        }
-
-        public IntPtr SdlWindowHandle => _window;
-
-        public event Action Resized;
-        public event Action Closing;
-        public event Action Closed;
-        public event Action FocusLost;
-        public event Action FocusGained;
-        public event Action Shown;
-        public event Action Hidden;
-        public event Action MouseEntered;
-        public event Action MouseLeft;
-        public event Action Exposed;
-        public event Action<Point> Moved;
-        public event Action<MouseWheelEventArgs> MouseWheel;
-        public event Action<MouseMoveEventArgs> MouseMove;
-        public event Action<MouseEvent> MouseDown;
-        public event Action<MouseEvent> MouseUp;
-        public event Action<KeyEvent> KeyDown;
-        public event Action<KeyEvent> KeyUp;
-        public event Action<DragDropEvent> DragDrop;
-
-        public Point ClientToScreen(Point p)
-        {
-            Point position = _cachedPosition;
-            return new Point(p.X + position.X, p.Y + position.Y);
-        }
-
-        public void SetMousePosition(Vector2 position) => SetMousePosition((int)position.X, (int)position.Y);
-        public void SetMousePosition(int x, int y)
-        {
-            if (_exists)
-            {
-                SDL_WarpMouseInWindow(_window, x, y);
-                _currentMouseX = x;
-                _currentMouseY = y;
-            }
-        }
-
-        public Vector2 MouseDelta => _currentMouseDelta;
-
-        public void SetCloseRequestedHandler(Func<bool> handler)
-        {
-            _closeRequestedHandler = handler;
-        }
-
-        public void Close()
-        {
-            if (_threadedProcessing)
-            {
-                _shouldClose = true;
-            }
-            else
-            {
-                CloseCore();
-            }
-        }
-
-        private bool CloseCore()
-        {
-            if (_closeRequestedHandler?.Invoke() ?? false)
-            {
-                _shouldClose = false;
-                return false;
-            }
-
-            Sdl2WindowRegistry.RemoveWindow(this);
-            Closing?.Invoke();
-            SDL_DestroyWindow(_window);
-            _exists = false;
-            Closed?.Invoke();
-
-            return true;
-        }
-
-        private void WindowOwnerRoutine(object state)
-        {
-            WindowParams wp = (WindowParams)state;
-            _window = wp.Create();
-            WindowID = SDL_GetWindowID(_window);
-            Sdl2WindowRegistry.RegisterWindow(this);
-            PostWindowCreated(wp.WindowFlags);
-            wp.ResetEvent.Set();
-
-            double previousPollTimeMs = 0;
-            Stopwatch sw = new Stopwatch();
-            sw.Start();
-
-            while (_exists)
-            {
-                if (_shouldClose && CloseCore())
-                {
-                    return;
-                }
-
-                double currentTick = sw.ElapsedTicks;
-                double currentTimeMs = sw.ElapsedTicks * (1000.0 / Stopwatch.Frequency);
-                if (LimitPollRate && currentTimeMs - previousPollTimeMs < PollIntervalInMs)
-                {
-                    Thread.Sleep(0);
-                }
-                else
-                {
-                    previousPollTimeMs = currentTimeMs;
-                    ProcessEvents(null);
-                }
-            }
-        }
-
-        private void PostWindowCreated(SDL_WindowFlags flags)
-        {
-            RefreshCachedPosition();
-            RefreshCachedSize();
-            if ((flags & SDL_WindowFlags.Shown) == SDL_WindowFlags.Shown)
-            {
-                SDL_ShowWindow(_window);
-            }
-
-            _exists = true;
-        }
-
-        // Called by Sdl2EventProcessor when an event for this window is encountered.
-        internal void AddEvent(SDL_Event ev)
-        {
-            _events.Add(ev);
-        }
-
-        public InputSnapshot PumpEvents()
-        {
-            _currentMouseDelta = new Vector2();
-            if (_threadedProcessing)
-            {
-                SimpleInputSnapshot snapshot = Interlocked.Exchange(ref _privateSnapshot, _privateBackbuffer);
-                snapshot.CopyTo(_publicSnapshot);
-                snapshot.Clear();
-            }
-            else
-            {
-                ProcessEvents(null);
-                _privateSnapshot.CopyTo(_publicSnapshot);
-                _privateSnapshot.Clear();
-            }
-
-            return _publicSnapshot;
-        }
-
-        private void ProcessEvents(SDLEventHandler eventHandler)
-        {
-            CheckNewWindowTitle();
-
-            Sdl2Events.ProcessEvents();
-            for (int i = 0; i < _events.Count; i++)
-            {
-                SDL_Event ev = _events[i];
-                if (eventHandler == null)
-                {
-                    HandleEvent(&ev);
-                }
-                else
-                {
-                    eventHandler(ref ev);
-                }
-            }
-            _events.Clear();
-        }
-
-        public void PumpEvents(SDLEventHandler eventHandler)
-        {
-            ProcessEvents(eventHandler);
-        }
-
-        private unsafe void HandleEvent(SDL_Event* ev)
-        {
-            switch (ev->type)
-            {
-                case SDL_EventType.Quit:
-                    Close();
-                    break;
-                case SDL_EventType.Terminating:
-                    Close();
-                    break;
-                case SDL_EventType.WindowEvent:
-                    SDL_WindowEvent windowEvent = Unsafe.Read<SDL_WindowEvent>(ev);
-                    HandleWindowEvent(windowEvent);
-                    break;
-                case SDL_EventType.KeyDown:
-                case SDL_EventType.KeyUp:
-                    SDL_KeyboardEvent keyboardEvent = Unsafe.Read<SDL_KeyboardEvent>(ev);
-                    HandleKeyboardEvent(keyboardEvent);
-                    break;
-                case SDL_EventType.TextEditing:
-                    break;
-                case SDL_EventType.TextInput:
-                    SDL_TextInputEvent textInputEvent = Unsafe.Read<SDL_TextInputEvent>(ev);
-                    HandleTextInputEvent(textInputEvent);
-                    break;
-                case SDL_EventType.KeyMapChanged:
-                    break;
-                case SDL_EventType.MouseMotion:
-                    SDL_MouseMotionEvent mouseMotionEvent = Unsafe.Read<SDL_MouseMotionEvent>(ev);
-                    HandleMouseMotionEvent(mouseMotionEvent);
-                    break;
-                case SDL_EventType.MouseButtonDown:
-                case SDL_EventType.MouseButtonUp:
-                    SDL_MouseButtonEvent mouseButtonEvent = Unsafe.Read<SDL_MouseButtonEvent>(ev);
-                    HandleMouseButtonEvent(mouseButtonEvent);
-                    break;
-                case SDL_EventType.MouseWheel:
-                    SDL_MouseWheelEvent mouseWheelEvent = Unsafe.Read<SDL_MouseWheelEvent>(ev);
-                    HandleMouseWheelEvent(mouseWheelEvent);
-                    break;
-                case SDL_EventType.DropFile:
-                case SDL_EventType.DropBegin:
-                case SDL_EventType.DropTest:
-                    SDL_DropEvent dropEvent = Unsafe.Read<SDL_DropEvent>(ev);
-                    HandleDropEvent(dropEvent);
-                    break;
-                default:
-                    // Ignore
-                    break;
-            }
-        }
-
-        private void CheckNewWindowTitle()
-        {
-            if (WindowState != WindowState.Minimized && _newWindowTitleReceived)
-            {
-                _newWindowTitleReceived = false;
-                SDL_SetWindowTitle(_window, _cachedWindowTitle);
-            }
-        }
-
-        private void HandleTextInputEvent(SDL_TextInputEvent textInputEvent)
-        {
-            uint byteCount = 0;
-            // Loop until the null terminator is found or the max size is reached.
-            while (byteCount < SDL_TextInputEvent.MaxTextSize && textInputEvent.text[byteCount++] != 0)
-            { }
-
-            if (byteCount > 1)
-            {
-                // We don't want the null terminator.
-                byteCount -= 1;
-                int charCount = Encoding.UTF8.GetCharCount(textInputEvent.text, (int)byteCount);
-                char* charsPtr = stackalloc char[charCount];
-                Encoding.UTF8.GetChars(textInputEvent.text, (int)byteCount, charsPtr, charCount);
-                for (int i = 0; i < charCount; i++)
-                {
-                    _privateSnapshot.KeyCharPressesList.Add(charsPtr[i]);
-                }
-            }
-        }
-
-        private void HandleMouseWheelEvent(SDL_MouseWheelEvent mouseWheelEvent)
-        {
-            _privateSnapshot.WheelDelta += mouseWheelEvent.y;
-            MouseWheel?.Invoke(new MouseWheelEventArgs(GetCurrentMouseState(), (float)mouseWheelEvent.y));
-        }
-
-        private void HandleDropEvent(SDL_DropEvent dropEvent)
-        {
-            string file = Utilities.GetString(dropEvent.file);
-            SDL_free(dropEvent.file);
-
-            if (dropEvent.type == SDL_EventType.DropFile)
-            {
-                DragDrop?.Invoke(new DragDropEvent(file));
-            }
-        }
-
-        private void HandleMouseButtonEvent(SDL_MouseButtonEvent mouseButtonEvent)
-        {
-            MouseButton button = MapMouseButton(mouseButtonEvent.button);
-            bool down = mouseButtonEvent.state == 1;
-            _currentMouseButtonStates[(int)button] = down;
-            _privateSnapshot.MouseDown[(int)button] = down;
-            MouseEvent mouseEvent = new MouseEvent(button, down);
-            _privateSnapshot.MouseEventsList.Add(mouseEvent);
-            if (down)
-            {
-                MouseDown?.Invoke(mouseEvent);
-            }
-            else
-            {
-                MouseUp?.Invoke(mouseEvent);
-            }
-        }
-
-        private MouseButton MapMouseButton(SDL_MouseButton button)
-        {
-            switch (button)
-            {
-                case SDL_MouseButton.Left:
-                    return MouseButton.Left;
-                case SDL_MouseButton.Middle:
-                    return MouseButton.Middle;
-                case SDL_MouseButton.Right:
-                    return MouseButton.Right;
-                case SDL_MouseButton.X1:
-                    return MouseButton.Button1;
-                case SDL_MouseButton.X2:
-                    return MouseButton.Button2;
-                default:
-                    return MouseButton.Left;
-            }
-        }
-
-        private void HandleMouseMotionEvent(SDL_MouseMotionEvent mouseMotionEvent)
-        {
-            Vector2 mousePos = new Vector2(mouseMotionEvent.x, mouseMotionEvent.y);
-            Vector2 delta = new Vector2(mouseMotionEvent.xrel, mouseMotionEvent.yrel);
-            _currentMouseX = (int)mousePos.X;
-            _currentMouseY = (int)mousePos.Y;
-            _privateSnapshot.MousePosition = mousePos;
-
-            if (!_firstMouseEvent)
-            {
-                _currentMouseDelta += delta;
-                MouseMove?.Invoke(new MouseMoveEventArgs(GetCurrentMouseState(), mousePos));
-            }
-
-            _firstMouseEvent = false;
-        }
-
-        private void HandleKeyboardEvent(SDL_KeyboardEvent keyboardEvent)
-        {
-            SimpleInputSnapshot snapshot = _privateSnapshot;
-            KeyEvent keyEvent = new KeyEvent(MapKey(keyboardEvent.keysym), keyboardEvent.state == 1, MapModifierKeys(keyboardEvent.keysym.mod));
-            snapshot.KeyEventsList.Add(keyEvent);
             if (keyboardEvent.state == 1)
             {
                 KeyDown?.Invoke(keyEvent);
@@ -2003,11 +852,20 @@
             switch (windowEvent.@event)
             {
                 case SDL_WindowEventID.Resized:
-                case SDL_WindowEventID.SizeChanged:
+                    RefreshCachedSize();
+                    Resized?.Invoke();
+                    break;
                 case SDL_WindowEventID.Minimized:
+                    RefreshCachedSize();
+                    Minimized?.Invoke();
+                    break;
                 case SDL_WindowEventID.Maximized:
+                    RefreshCachedSize();
+                    Maximized?.Invoke();
+                    break;
                 case SDL_WindowEventID.Restored:
-                    HandleResizedMessage();
+                    RefreshCachedSize();
+                    Restored?.Invoke();
                     break;
                 case SDL_WindowEventID.FocusGained:
                     FocusGained?.Invoke();
@@ -2041,12 +899,6 @@
                     Debug.WriteLine("Unhandled SDL WindowEvent: " + windowEvent.@event);
                     break;
             }
-        }
-
-        private void HandleResizedMessage()
-        {
-            RefreshCachedSize();
-            Resized?.Invoke();
         }
 
         private void RefreshCachedSize()
@@ -2115,32 +967,30 @@
 
         private class SimpleInputSnapshot : InputSnapshot
         {
-            public List<KeyEvent> KeyEventsList { get; private set; } = new List<KeyEvent>();
-            public List<MouseEvent> MouseEventsList { get; private set; } = new List<MouseEvent>();
-            public List<char> KeyCharPressesList { get; private set; } = new List<char>();
-
-            public IReadOnlyList<KeyEvent> KeyEvents => KeyEventsList;
-
-            public IReadOnlyList<MouseEvent> MouseEvents => MouseEventsList;
-
-            public IReadOnlyList<char> KeyCharPresses => KeyCharPressesList;
+            public HashSet<KeyEvent> KeyEventsHash { get; } = new HashSet<KeyEvent>();
+            public HashSet<MouseEvent> MouseEventsHash { get; } = new HashSet<MouseEvent>();
+            public HashSet<char> KeyCharPressesHash { get; } = new HashSet<char>();
+
+            public IReadOnlyCollection<KeyEvent> KeyEvents => KeyEventsHash;
+
+            public IReadOnlyCollection<MouseEvent> MouseEvents => MouseEventsHash;
+
+            public IReadOnlyCollection<char> KeyCharPresses => KeyCharPressesHash;
 
             public Vector2 MousePosition { get; set; }
-
-            private bool[] _mouseDown = new bool[13];
-            public bool[] MouseDown => _mouseDown;
+			public bool[] MouseDown { get; } = new bool[13];
             public float WheelDelta { get; set; }
 
             public bool IsMouseDown(MouseButton button)
             {
-                return _mouseDown[(int)button];
+                return MouseDown[(int)button];
             }
 
             internal void Clear()
             {
-                KeyEventsList.Clear();
-                MouseEventsList.Clear();
-                KeyCharPressesList.Clear();
+                KeyEventsHash.Clear();
+                MouseEventsHash.Clear();
+                KeyCharPressesHash.Clear();
                 WheelDelta = 0f;
             }
 
@@ -2148,18 +998,18 @@
             {
                 Debug.Assert(this != other);
 
-                other.MouseEventsList.Clear();
-                foreach (var me in MouseEventsList) { other.MouseEventsList.Add(me); }
-
-                other.KeyEventsList.Clear();
-                foreach (var ke in KeyEventsList) { other.KeyEventsList.Add(ke); }
-
-                other.KeyCharPressesList.Clear();
-                foreach (var kcp in KeyCharPressesList) { other.KeyCharPressesList.Add(kcp); }
+                other.MouseEventsHash.Clear();
+                foreach (MouseEvent me in MouseEventsHash) { other.MouseEventsHash.Add(me); }
+
+                other.KeyEventsHash.Clear();
+                foreach (KeyEvent ke in KeyEventsHash) { other.KeyEventsHash.Add(ke); }
+
+                other.KeyCharPressesHash.Clear();
+                foreach (char kcp in KeyCharPressesHash) { other.KeyCharPressesHash.Add(kcp); }
 
                 other.MousePosition = MousePosition;
                 other.WheelDelta = WheelDelta;
-                _mouseDown.CopyTo(other._mouseDown, 0);
+                MouseDown.CopyTo(other.MouseDown, 0);
             }
         }
 
@@ -2190,24 +1040,24 @@
         }
     }
 
-    public struct MouseState
+    public readonly struct MouseState
     {
         public readonly int X;
         public readonly int Y;
 
-        private bool _mouseDown0;
-        private bool _mouseDown1;
-        private bool _mouseDown2;
-        private bool _mouseDown3;
-        private bool _mouseDown4;
-        private bool _mouseDown5;
-        private bool _mouseDown6;
-        private bool _mouseDown7;
-        private bool _mouseDown8;
-        private bool _mouseDown9;
-        private bool _mouseDown10;
-        private bool _mouseDown11;
-        private bool _mouseDown12;
+        private readonly bool _mouseDown0;
+        private readonly bool _mouseDown1;
+        private readonly bool _mouseDown2;
+        private readonly bool _mouseDown3;
+        private readonly bool _mouseDown4;
+        private readonly bool _mouseDown5;
+        private readonly bool _mouseDown6;
+        private readonly bool _mouseDown7;
+        private readonly bool _mouseDown8;
+        private readonly bool _mouseDown9;
+        private readonly bool _mouseDown10;
+        private readonly bool _mouseDown11;
+        private readonly bool _mouseDown12;
 
         public MouseState(
             int x, int y,
@@ -2233,8 +1083,7 @@
 
         public bool IsButtonDown(MouseButton button)
         {
-            uint index = (uint)button;
-            switch (index)
+            switch ((uint)button)
             {
                 case 0:
                     return _mouseDown0;
@@ -2317,5 +1166,4 @@
     }
 
     public delegate void SDLEventHandler(ref SDL_Event ev);
-}
->>>>>>> 31e3f023
+}